--- conflicted
+++ resolved
@@ -335,17 +335,15 @@
 
         // draw entries
         for row in 0..max_y {
-<<<<<<< HEAD
-            self.draw_main_window_row(row, self.app_state.cursor_pos == row.into())?;
-            if self.app_state.is_searching() && self.app_state.cursor_pos == row.into() && self.app_state.match_locations().len() > 0 {
-                self.info_message(&format!("captures: {:?} (search string length {})", self.app_state.match_locations()[row as usize], self.app_state.search_string().len()));
-            }
-=======
             // highlight the current row under the cursor when applicable
             let highlight = self.app_state.cursor_pos == row.into()
                 && (!is_search || (any_matches || any_visible_items));
             self.draw_main_window_row(row, highlight)?;
->>>>>>> 33f74d13
+
+            //TODO: remove
+            if highlight && self.app_state.match_locations().len() > row as usize {
+                self.info_message(&format!("captures: {:?} (search string length {})", self.app_state.match_locations()[row as usize], self.app_state.search_string().len()));
+            }
         }
 
         win.flush()
