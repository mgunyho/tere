--- conflicted
+++ resolved
@@ -5,11 +5,8 @@
 
 use std::convert::TryFrom;
 use std::ffi::OsStr;
-<<<<<<< HEAD
 use std::io::{Result as IOResult, Error as IOError, ErrorKind};
-=======
 use std::path::{Path, PathBuf, Component};
->>>>>>> 4564f7ce
 
 #[path = "settings.rs"]
 mod settings;
@@ -361,9 +358,6 @@
         } else {
             path.to_string()
         };
-<<<<<<< HEAD
-
-=======
         let target_path = PathBuf::from(target_path);
 
         // NOTE: have to manually normalize path because the std doesn't have that feature yet, as
@@ -408,33 +402,21 @@
         };
 
         let old_cwd = self.current_path.clone();
->>>>>>> 4564f7ce
         self.clear_search();
         std::env::set_current_dir(&final_path)?;
-        self.current_path = PathBuf::from(final_path); //TODO: make this absolute...
+        self.current_path = PathBuf::from(&final_path); //TODO: make this absolute...
         self.update_ls_output_buf();
 
         self.cursor_pos = 0;
         self.scroll_pos = 0;
-<<<<<<< HEAD
-
-        // note: we assume that the path is either '..', a single folder name or an absolute path.
-        if final_path == ".." { // a bit hacky.. should probably use path::Component::ParentDir or something
-            self.history.go_up();
-        } else if std::path::Path::new(&final_path).is_relative() {
-            self.history.visit(&final_path);
-        } else {
-            self.history.change_dir(&final_path);
-=======
-        if let Some(old_cwd) = old_cwd.file_name() {
-            if let Some(idx) = self.index_of_filename(old_cwd) {
-                self.move_cursor(idx as i32, false);
-            } else {
-                // move cursor one position down, so we're not at '..'
-                self.move_cursor(1, false);
-            }
->>>>>>> 4564f7ce
-        }
+
+        // final_path is always the absolute logical path, so we can just cd to it. This causes a
+        // bit of extra work (the history tree has to go all the way from the root to the path
+        // every time), but that's not too bad. The alernative option of using history_tree.go_up()
+        // / visit() and handling the special cases where target_path is '..' or a relative path or
+        // so on, would be much more complicated and would risk having the history tree and logical
+        // path out of sync.
+        self.history.change_dir(&final_path);
 
         // move cursor one position down, so we're not at '..'
         self.move_cursor(1, false);
